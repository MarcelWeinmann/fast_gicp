--- conflicted
+++ resolved
@@ -29,14 +29,6 @@
 ###################################
 ## catkin specific configuration ##
 ###################################
-<<<<<<< HEAD
-catkin_package(
-  INCLUDE_DIRS include
-  LIBRARIES fast_gicp
-#  CATKIN_DEPENDS other_catkin_pkg
-#  DEPENDS system_lib
-)
-=======
 if(catkin_FOUND)
   catkin_package(
     INCLUDE_DIRS include thirdparty/Sophus
@@ -45,7 +37,6 @@
   #  DEPENDS system_lib
   )
 endif()
->>>>>>> 57505482
 
 ###########
 ## Build ##
